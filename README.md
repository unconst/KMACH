--- conflicted
+++ resolved
@@ -8,11 +8,7 @@
 -- Ernst Mach
 
 ## Introduction
-<<<<<<< HEAD
-This repository contains research into a **fully-asynchronous** learning component loosely called **MACH**. Asynchrony is achieved by breaking the **forward** and **backward**, locking problems of neural networks trained with vanilla back-propogation. We use two techniques: **(1) synthetic inputs**, and **(2) delayed gradients** to break these locks respectively.  
-=======
 This repository contains research into a **fully-asynchronous** learning component called **MACH**. Asynchrony is achieved by breaking the **forward** and **backward**, locking problems for neural networks trained with vanilla back-propogation. We use two techniques: **(1) synthetic inputs**, and **(2) delayed gradients** to break these locks respectively.  
->>>>>>> 24f647f1
 
 ## Motivation
 
@@ -20,11 +16,7 @@
 
 ## Pull Requests
 
-<<<<<<< HEAD
-In the interest of speed just directly commit to the repo. To make that feasible, try committing to independent directories and pulling often. Keep your work as modular as possible, I like to iterate fast by creating another sub project where tests can grow. For instance, in this repo, the sync_kgraph, and async_kgraph are separate independent implementations. Yes this creates code copying and rewrite, but allows fast development.
-=======
 In the interest of speed, just directly commit to the repo. To make that feasible, try to keep your work as modular as possible. I like to iterate fast by creating another sub project where tests can grow. For instance, in this repo, the sync_kgraph, and async_kgraph are separate independent implementations. Yes this creates code copying and rewrite, but allows fast development.
->>>>>>> 24f647f1
 
 Also, use [Yapf](https://github.com/google/yapf) for code formatting. You can run the following to format before a commit.
 ```
